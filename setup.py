from distutils.core import setup

setup(
    name="satflow",
<<<<<<< HEAD
    version="0.0.3",
=======
    version="0.0.4",
>>>>>>> 69c13331
    packages=["satflow", "satflow.data", "satflow.models"],
    url="https://github.com/openclimatefix/satflow",
    license="MIT License",
    company="Open Climate Fix Ltd",
    author="Jacob Bieker",
    author_email="jacob@openclimatefix.org",
    description="Satellite Optical Flow",
)<|MERGE_RESOLUTION|>--- conflicted
+++ resolved
@@ -2,11 +2,7 @@
 
 setup(
     name="satflow",
-<<<<<<< HEAD
-    version="0.0.3",
-=======
     version="0.0.4",
->>>>>>> 69c13331
     packages=["satflow", "satflow.data", "satflow.models"],
     url="https://github.com/openclimatefix/satflow",
     license="MIT License",
