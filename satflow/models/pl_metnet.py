--- conflicted
+++ resolved
@@ -4,7 +4,6 @@
 import torch
 import torch.nn as nn
 from metnet import MetNet
-<<<<<<< HEAD
 from nowcasting_dataset.consts import (
     DATETIME_FEATURE_NAMES,
     NWP_DATA,
@@ -16,9 +15,6 @@
     SATELLITE_Y_COORDS,
     TOPOGRAPHIC_DATA,
 )
-=======
-from nowcasting_dataset.consts import NWP_DATA, SATELLITE_DATA, TOPOGRAPHIC_DATA
->>>>>>> 188332ee
 from nowcasting_utils.models.base import BaseModel, register_model
 from nowcasting_utils.models.loss import get_loss
 from pl_bolts.optimizers.lr_scheduler import LinearWarmupCosineAnnealingLR
