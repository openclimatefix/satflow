import pytorch_lightning as pl
import torch
import torch.nn as nn
import torch.nn.functional as F

from satflow.models.base import register_model
from satflow.models.utils import get_conv_layer
from satflow.models.losses import get_loss
from satflow.models.layers import ConvGRU2, TimeDistributed, ConditionTime
from axial_attention import AxialAttention
from pl_bolts.optimizers.lr_scheduler import LinearWarmupCosineAnnealingLR
import numpy as np
import torchvision
import antialiased_cnns


class DownSampler(nn.Module):
    def __init__(self, in_channels, output_channels: int = 256, conv_type: str = "standard"):
        super().__init__()
        conv2d = get_conv_layer(conv_type=conv_type)
        self.output_channels = output_channels
        if conv_type == "antialiased":
            antialiased = True
        else:
            antialiased = False

        self.module = nn.Sequential(
            conv2d(in_channels, 160, 3, padding=1),
            nn.MaxPool2d((2, 2), stride=1 if antialiased else 2),
            antialiased_cnns.BlurPool(160, stride=2) if antialiased else nn.Identity(),
            nn.BatchNorm2d(160),
            conv2d(160, output_channels, 3, padding=1),
            nn.BatchNorm2d(output_channels),
            conv2d(output_channels, output_channels, 3, padding=1),
            nn.BatchNorm2d(output_channels),
            conv2d(output_channels, output_channels, 3, padding=1),
            nn.MaxPool2d((2, 2), stride=1 if antialiased else 2),
            antialiased_cnns.BlurPool(output_channels, stride=2) if antialiased else nn.Identity(),
        )

    def forward(self, x):
        return self.module.forward(x)


class MetNetPreprocessor(nn.Module):
    def __init__(self, sat_channels: int = 12, crop_size: int = 256, use_space2depth: bool = True):
        """
        Performs the MetNet preprocessing of mean pooling Sat channels, followed by
        concatenating the center crop and mean pool

        In the paper, the radar data is space2depth'd, while satellite channel is mean pooled, but for this different
        task, we choose to do either option for satellites
        Args:
            sat_channels: Number of satellite channels
            crop_size: Center crop size
            use_space2depth: Whether to use space2depth on satellite channels, or mean pooling, like in paper

        """
        super().__init__()
        self.sat_channels = sat_channels

        # Split off sat + mask channels into own image, and the rest, which we just take a center crop
        # For this,
        self.sat_downsample = (
            torch.nn.PixelUnshuffle(downscale_factor=2)
            if use_space2depth
            else torch.nn.AvgPool3d(kernel_size=(1, 2, 2))
        )
        self.center_crop = torchvision.transforms.CenterCrop(size=crop_size)

    def forward(self, x: torch.Tensor) -> torch.Tensor:
        sat_channels = x[:, :, : self.sat_channels, :, :]
        other_channels = x[:, :, self.sat_channels :, :, :]
        sat_channels = self.sat_downsample(sat_channels)
        other_channels = torchvision.transforms.CenterCrop(size=other_channels.size()[-1] // 2)(
            other_channels
        )  # center crop to same as downsample
        # In paper, satellite and radar data is concatenated here
        # We are just going to skip that bit

        sat_center = self.center_crop(sat_channels)
        sat_mean = F.avg_pool3d(sat_channels, (1, 2, 2))
        other_channels = self.center_crop(other_channels)
        # All the same size now, so concatenate together, already have time, lat/long, and elevation image
        x = torch.cat([sat_center, sat_mean, other_channels], dim=2)
        return x


@register_model
class MetNet(pl.LightningModule):
    def __init__(
        self,
        image_encoder: str = "downsampler",
        input_channels: int = 12,
        sat_channels: int = 12,
        input_size: int = 256,
        out_channels: int = 12,
        hidden_dim: int = 64,
        kernel_size: int = 3,
        num_layers: int = 1,
        num_att_layers: int = 1,
        head: nn.Module = nn.Identity(),
        forecast_steps: int = 48,
        temporal_dropout: float = 0.2,
        lr: float = 0.001,
        pretrained: bool = False,
        visualize: bool = False,
        loss: str = "mse",
        output_channels: int = 12,
    ):
        super().__init__()

        self.forecast_steps = forecast_steps
        self.input_channels = input_channels
        self.output_channels = output_channels
        self.criterion = get_loss(loss, channel=output_channels, nonnegative_ssim=True)
        self.loss = loss
        self.lr = lr
        self.visualize = visualize
        self.preprocessor = MetNetPreprocessor(
            sat_channels=sat_channels, crop_size=input_size, use_space2depth=True
        )
        # Update number of input_channels with output from MetNetPreprocessor
        new_channels = sat_channels * 4  # Space2Depth
        new_channels *= 2  # Concatenate two of them together
        input_channels = input_channels - sat_channels + new_channels
        self.drop = nn.Dropout(temporal_dropout)
        if image_encoder in ["downsampler", "default"]:
            image_encoder = DownSampler(input_channels + forecast_steps)
        else:
            raise ValueError(f"Image_encoder {image_encoder} is not recognized")
        self.image_encoder = TimeDistributed(image_encoder)
        self.ct = ConditionTime(forecast_steps)
        self.temporal_enc = TemporalEncoder(
            image_encoder.output_channels, hidden_dim, ks=kernel_size, n_layers=num_layers
        )
        self.temporal_agg = nn.Sequential(
            *[
                AxialAttention(dim=hidden_dim, dim_index=1, heads=8, num_dimensions=2)
                for _ in range(num_att_layers)
            ]
        )

        self.head = head
<<<<<<< HEAD
        self.head = nn.Conv2d(hidden_dim, output_channels, kernel_size=(1, 1))  # Reduces to mask
=======
        self.head = nn.Conv2d(hidden_dim, out_channels, kernel_size=(1, 1))  # Reduces to mask
>>>>>>> 7b40ae1e
        # self.head = nn.Sequential(nn.AdaptiveAvgPool2d(1), )

    def encode_timestep(self, x, fstep=1):

        # Preprocess Tensor
        x = self.preprocessor(x)

        # Condition Time
        x = self.ct(x, fstep)

        ##CNN
        x = self.image_encoder(x)

        # Temporal Encoder
        _, state = self.temporal_enc(self.drop(x))
        return self.temporal_agg(state)

    def forward(self, imgs):
        """It takes a rank 5 tensor
        - imgs [bs, seq_len, channels, h, w]
        """

        # Compute all timesteps, probably can be parallelized
        res = []
        for i in range(self.forecast_steps):
            x_i = self.encode_timestep(imgs, i)
            out = self.head(x_i)
            res.append(out)
        res = torch.stack(res, dim=1)
        return res

    def configure_optimizers(self):
        # DeepSpeedCPUAdam provides 5x to 7x speedup over torch.optim.adam(w)
        # optimizer = torch.optim.adam()
        optimizer = torch.optim.Adam(self.parameters(), lr=self.lr)
        scheduler = LinearWarmupCosineAnnealingLR(optimizer, warmup_epochs=10, max_epochs=100)
        lr_dict = {
            # REQUIRED: The scheduler instance
            "scheduler": scheduler,
            # The unit of the scheduler's step size, could also be 'step'.
            # 'epoch' updates the scheduler on epoch end whereas 'step'
            # updates it after a optimizer update.
            "interval": "step",
            # How many epochs/steps should pass between calls to
            # `scheduler.step()`. 1 corresponds to updating the learning
            # rate after every epoch/step.
            "frequency": 1,
            # If using the `LearningRateMonitor` callback to monitor the
            # learning rate progress, this keyword can be used to specify
            # a custom logged name
            "name": None,
        }
        return {"optimizer": optimizer, "lr_scheduler": lr_dict}

    def training_step(self, batch, batch_idx):
        x, y = batch
        x = x.float()
        y_hat = self(x)
        # y = torch.squeeze(y)

        if self.visualize:
            if np.random.random() < 0.01:
                self.visualize_step(x, y, y_hat, batch_idx)
        # Generally only care about the center x crop, so the model can take into account the clouds in the area without
        # being penalized for that, but for now, just do general MSE loss, also only care about first 12 channels
        # SSIM and MS_SSIM has to be in range 0-1.0, while this is usually in -1-1.0, so need to rescale y
        if self.loss in ["ssim", "ms_ssim"]:
            y = (y + 1) / 2.0
            y = y.half()
            y_hat = (y_hat + 1) / 2.0
        loss = self.criterion(y_hat, y)
        self.log("train/loss", loss)
        frame_loss_dict = {}
        for f in range(self.forecast_steps):
            frame_loss = self.criterion(y_hat[:, f, :, :], y[:, f, :, :]).item()
            frame_loss_dict[f"train/frame_{f}_loss"] = frame_loss
        self.log_dict(frame_loss_dict)
        return loss

    def validation_step(self, batch, batch_idx):
        x, y = batch
        x = x.float()
        y_hat = self(x)
        # SSIM and MS_SSIM has to be in range 0-1.0, while this is usually in -1-1.0, so need to rescale y
        if self.loss in ["ssim", "ms_ssim"]:
            y = (y + 1) / 2.0
            y = y.half()
            y_hat = (y_hat + 1) / 2.0
        val_loss = self.criterion(y_hat, y)
        self.log("val/loss", val_loss)
        # Save out loss per frame as well
        frame_loss_dict = {}
        for f in range(self.forecast_steps):
            frame_loss = self.criterion(y_hat[:, f, :, :], y[:, f, :, :]).item()
            frame_loss_dict[f"val/frame_{f}_loss"] = frame_loss
        self.log_dict(frame_loss_dict)
        return val_loss

    def test_step(self, batch, batch_idx):
        x, y = batch
        y_hat = self(x)
        y = torch.squeeze(y)
        loss = F.mse_loss(y_hat, y)
        return loss

    def visualize_step(self, x, y, y_hat, batch_idx, step="train"):
        tensorboard = self.logger.experiment[0]
        # Add all the different timesteps for a single prediction, 0.1% of the time
<<<<<<< HEAD
        if len(x.shape) == 5:
            # Timesteps per channel
            images = x[0].cpu().detach()
            for i, t in enumerate(images):  # Now would be (C, H, W)
                t = [torch.unsqueeze(img, dim=0) for img in t]
                image_grid = torchvision.utils.make_grid(t, nrow=self.input_channels)
                tensorboard.add_image(
                    f"{step}/Input_Image_Stack_Frame_{i}", image_grid, global_step=batch_idx
                )
            images = y[0].cpu().detach()
            for i, t in enumerate(images):  # Now would be (C, H, W)
                t = [torch.unsqueeze(img, dim=0) for img in t]
                image_grid = torchvision.utils.make_grid(t, nrow=self.output_channels)
                tensorboard.add_image(
                    f"{step}/Target_Image_Stack_Frame_{i}", image_grid, global_step=batch_idx
                )
            images = y_hat[0].cpu().detach()
            for i, t in enumerate(images):  # Now would be (C, H, W)
                t = [torch.unsqueeze(img, dim=0) for img in t]
                image_grid = torchvision.utils.make_grid(t, nrow=self.output_channels)
                tensorboard.add_image(
                    f"{step}/Generated_Stack_Frame_{i}", image_grid, global_step=batch_idx
                )
        else:
            images = x[0].cpu().detach()
            images = [torch.unsqueeze(img, dim=0) for img in images]
            image_grid = torchvision.utils.make_grid(images, nrow=self.input_channels)
            tensorboard.add_image(f"{step}/Input_Image_Stack", image_grid, global_step=batch_idx)
=======
        images = x[0].cpu().detach()
        images = [img for img in images]
        image_grid = torchvision.utils.make_grid(images, nrow=13)
        tensorboard.add_image(f"{step}/Input_Image_Stack", image_grid, global_step=batch_idx)
        images = y[0].cpu().detach()
        images = [img for img in images]
        image_grid = torchvision.utils.make_grid(images, nrow=12)
        tensorboard.add_image(f"{step}/Target_Image_Stack", image_grid, global_step=batch_idx)
        images = y_hat[0].cpu().detach()
        images = [img for img in images]
        image_grid = torchvision.utils.make_grid(images, nrow=12)
        tensorboard.add_image(f"{step}/Generated_Image_Stack", image_grid, global_step=batch_idx)
>>>>>>> 7b40ae1e


class TemporalEncoder(nn.Module):
    def __init__(self, in_channels, out_channels=384, ks=3, n_layers=1):
        super().__init__()
        self.rnn = ConvGRU2(in_channels, out_channels, (ks, ks), n_layers, batch_first=True)

    def forward(self, x):
        x, h = self.rnn(x)
        return (x, h[-1])


def feat2image(x, target_size=(128, 128)):
    "This idea comes from MetNet"
    x = x.transpose(1, 2)
    return x.unsqueeze(-1).unsqueeze(-1) * x.new_ones(1, 1, 1, *target_size)<|MERGE_RESOLUTION|>--- conflicted
+++ resolved
@@ -142,11 +142,7 @@
         )
 
         self.head = head
-<<<<<<< HEAD
-        self.head = nn.Conv2d(hidden_dim, output_channels, kernel_size=(1, 1))  # Reduces to mask
-=======
         self.head = nn.Conv2d(hidden_dim, out_channels, kernel_size=(1, 1))  # Reduces to mask
->>>>>>> 7b40ae1e
         # self.head = nn.Sequential(nn.AdaptiveAvgPool2d(1), )
 
     def encode_timestep(self, x, fstep=1):
@@ -255,36 +251,6 @@
     def visualize_step(self, x, y, y_hat, batch_idx, step="train"):
         tensorboard = self.logger.experiment[0]
         # Add all the different timesteps for a single prediction, 0.1% of the time
-<<<<<<< HEAD
-        if len(x.shape) == 5:
-            # Timesteps per channel
-            images = x[0].cpu().detach()
-            for i, t in enumerate(images):  # Now would be (C, H, W)
-                t = [torch.unsqueeze(img, dim=0) for img in t]
-                image_grid = torchvision.utils.make_grid(t, nrow=self.input_channels)
-                tensorboard.add_image(
-                    f"{step}/Input_Image_Stack_Frame_{i}", image_grid, global_step=batch_idx
-                )
-            images = y[0].cpu().detach()
-            for i, t in enumerate(images):  # Now would be (C, H, W)
-                t = [torch.unsqueeze(img, dim=0) for img in t]
-                image_grid = torchvision.utils.make_grid(t, nrow=self.output_channels)
-                tensorboard.add_image(
-                    f"{step}/Target_Image_Stack_Frame_{i}", image_grid, global_step=batch_idx
-                )
-            images = y_hat[0].cpu().detach()
-            for i, t in enumerate(images):  # Now would be (C, H, W)
-                t = [torch.unsqueeze(img, dim=0) for img in t]
-                image_grid = torchvision.utils.make_grid(t, nrow=self.output_channels)
-                tensorboard.add_image(
-                    f"{step}/Generated_Stack_Frame_{i}", image_grid, global_step=batch_idx
-                )
-        else:
-            images = x[0].cpu().detach()
-            images = [torch.unsqueeze(img, dim=0) for img in images]
-            image_grid = torchvision.utils.make_grid(images, nrow=self.input_channels)
-            tensorboard.add_image(f"{step}/Input_Image_Stack", image_grid, global_step=batch_idx)
-=======
         images = x[0].cpu().detach()
         images = [img for img in images]
         image_grid = torchvision.utils.make_grid(images, nrow=13)
@@ -297,7 +263,6 @@
         images = [img for img in images]
         image_grid = torchvision.utils.make_grid(images, nrow=12)
         tensorboard.add_image(f"{step}/Generated_Image_Stack", image_grid, global_step=batch_idx)
->>>>>>> 7b40ae1e
 
 
 class TemporalEncoder(nn.Module):
