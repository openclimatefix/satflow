# @package _global_

# specify here default training configuration
defaults:
  - trainer: minimal.yaml
<<<<<<< HEAD
  - model: convlstm_model.yaml
  - datamodule: satflow.yaml
=======
  - model: nowcasting_gan.yaml
  - datamodule: nowcasting_gan_hrv.yaml
>>>>>>> 7b40ae1e
  - callbacks: default.yaml # set this to null if you don't want to use callbacks
  - logger: null # set logger here or use command line (e.g. `python run.py logger=wandb`)

  - experiment: null
  - hparams_search: null

  - hydra: default.yaml

  # enable color logging
  # - override hydra/hydra_logging: colorlog
  # - override hydra/job_logging: colorlog

# path to original working directory
# hydra hijacks working directory by changing it to the current log directory,
# so it's useful to have this path as a special variable
# learn more here: https://hydra.cc/docs/next/tutorials/basic/running_your_app/working_directory
work_dir: ${hydra:runtime.cwd}

# path to folder with data
data_dir: /run/media/jacob/data/

# use `python run.py debug=true` for easy debugging!
# this will run 1 train, val and test loop with only 1 batch
# equivalent to running `python run.py trainer.fast_dev_run=true`
# (this is placed here just for easier access from command line)
debug: False

# pretty print config at the start of the run using Rich library
print_config: True

# disable python warnings if they annoy you
ignore_warnings: True<|MERGE_RESOLUTION|>--- conflicted
+++ resolved
@@ -3,13 +3,8 @@
 # specify here default training configuration
 defaults:
   - trainer: minimal.yaml
-<<<<<<< HEAD
-  - model: convlstm_model.yaml
-  - datamodule: satflow.yaml
-=======
   - model: nowcasting_gan.yaml
   - datamodule: nowcasting_gan_hrv.yaml
->>>>>>> 7b40ae1e
   - callbacks: default.yaml # set this to null if you don't want to use callbacks
   - logger: null # set logger here or use command line (e.g. `python run.py logger=wandb`)
 
